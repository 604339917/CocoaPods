require 'xcodeproj'

module Pod

  # The Pods project.
  #
  # Model class which provides helpers for working with the Pods project
  # through the installation process.
  #
  class Project < Xcodeproj::Project

    # @param  [Pathname, String] path @see path
    # @param  [Bool] skip_initialization
    #         Wether the project should be initialized from scratch.
    #
    def initialize(path, skip_initialization = false)
      super(path, skip_initialization)
<<<<<<< HEAD
=======
      @support_files_group = new_group('Target Files')
>>>>>>> e5536f14
      @refs_by_absolute_path = {}
    end

    # @return [Hash] The names of the specification subgroups by key.
    #
    ROOT_GROUPS = {
      :support_files    => 'Targets Support Files',
      :pods             => 'Pods',
      :development_pods => 'Development Pods',
    }

    # @return [PBXGroup] The group for the support files of the aggregate
    #         targets.
    #
    def support_files_group
      create_group_if_needed(ROOT_GROUPS[:support_files])
    end

    # @return [PBXGroup] The group for the Pods.
    #
    def pods
      name = 'Pods'
      create_group_if_needed(ROOT_GROUPS[:pods])
    end

    # @return [PBXGroup] The group for Development Pods.
    #
    def development_pods
      name = 'Development Pods'
      create_group_if_needed(ROOT_GROUPS[:development_pods])
    end

    # Cleans up the project to prepare it for serialization.
    #
    # @return [void]
    #
    def prepare_for_serialization
      pods.remove_from_project if pods.empty?
      development_pods.remove_from_project if development_pods.empty?
      sort
    end


    public

    # @!group Groups
    #-------------------------------------------------------------------------#

    # Creates a new group for the sources of the Pod with the given name and
    # configures its path.
    #
    # @param  [String] pod_name
    #         The name of the Pod.
    #
    # @param  [#to_s] path
    #         The path to the root of the Pod.
    #
    # @param  [Bool] development
    #         Wether the group should be added to the Development Pods group.
    #
    # @param  [Bool] absolute
    #         Wether the path of the group should be set as absolute.
    #
    # @return [PBXGroup] The new group.
    #
    def add_pod_group(pod_name, path, development = false, absolute = false)
      parent_group = development ? development_pods : pods
      source_tree = absolute ? :absolute : :group
      group = parent_group.new_group(pod_name, path, source_tree)
      group
    end

    # @return [Array<PBXGroup>] Returns all the group of the Pods.
    #
    def pod_groups
      pods.children.objects + development_pods.children.objects
    end

    # Returns the group for the Pod with the given name.
    #
    # @param  [String] pod_name
    #         The name of the Pod.
    #
    # @return [PBXGroup] The group.
    #
    def pod_group(pod_name)
      pod_groups.find { |group| group.display_name == pod_name }
    end

    # @return [Hash] The names of the specification subgroups by key.
    #
    SPEC_SUBGROUPS = {
      :source_files             => 'Source Files',
      :resources                => 'Resources',
      :frameworks_and_libraries => 'Frameworks & Libraries',
      :subspecs                 => 'Subspecs',
    }

    # Returns the group for the specification with the give name creating it if
    # needed.
    #
    # @param [String] spec_name
    #                 The full name of the specification.
    #
    # @param [Symbol] subgroup_key
    #                 The optional key of the subgroup (@see #{SPEC_SUBGROUPS})
    #
    # @return [PBXGroup] The group.
    #
    def group_for_spec(spec_name, subgroup_key = nil)
      spec_group = spec_group(spec_name)
      if subgroup_key
        if subgroup_key == :source_files
          spec_group
        else
          subgroup = SPEC_SUBGROUPS[subgroup_key]
          raise ArgumentError, "Unrecognized subgroup `#{subgroup_key}`" unless subgroup
          spec_group.find_subpath(subgroup, true)
        end
      else
        spec_group
      end
    end

    # Creates a new group for the aggregate target with the given name and
    # path.
    #
    # @param  [String] name
    #         The name of the target.
    #
    # @param  [#to_s] path
    #         The path where the files of the target are stored.
    #
    # @return [PBXGroup] The new group.
    #
    def add_aggregate_group(name, path)
      # TODO TMP
      if existing = support_files_group[name]
        existing
      else
        support_files_group.new_group(name, path)
      end
    end

    # Returns the group for the aggregate target with the given name.
    #
    # @param  [String] pod_name
    #         The name of the Pod.
    #
    # @return [PBXGroup] The group.
    #
    def aggregate_group(name)
      support_files_group[name]
    end

    # @return [Array<PBXGroup>] Returns the list of the aggregate groups.
    #
    def aggregate_groups
      support_files_group.children
    end

    # Creates a new group for the pod target with the given name and aggregate.
    #
    # @param  [String] aggregate_name
    #         The name of the target.
    #
    # @param  [String] path
    #         The name of the Pod.
    #
    # @param  [#to_s] path
    #         The path where the files of the target are stored.
    #
    # @return [PBXGroup] The new group.
    #
    def add_aggregate_pod_group(aggregate_name, pod_name, path)
      group = aggregate_group(aggregate_name).new_group(pod_name, path)
    end

    # Returns the group for the pod target with the given name and aggregate.
    # path.
    #
    # @param  [String] aggregate_name
    #         The name of the target.
    #
    # @param  [String] path
    #         The name of the Pod.
    #
    # @return [PBXGroup] The group.
    #
    def aggregate_pod_group(aggregate_name, pod_name)
      aggregate_group(aggregate_name)[pod_name]
    end


    public

    # @!group File references
    #-------------------------------------------------------------------------#

    # Adds a file reference to given path as a child of the given group.
    #
    # @param  [Array<Pathname,String>] absolute_path
    #         The path of the file.
    #
    # @param  [PBXGroup] group
    #         The group for the new file reference.
    #
    # @return [PBXFileReference] The new file reference.
    #
    def add_file_reference(absolute_path, group)
      unless Pathname.new(absolute_path).absolute?
        raise ArgumentError, "Paths must be absolute #{absolute_path}"
      end

      if ref = reference_for_path(absolute_path)
        ref
      else
        ref = group.new_file(absolute_path)
        @refs_by_absolute_path[absolute_path.to_s] = ref
      end
    end

    # Returns the file reference for the given absolute path.
    #
    # @param  [#to_s] absolute_path
    #         The absolute path of the file whose reference is needed.
    #
    # @return [PBXFileReference] The file reference.
    # @return [Nil] If no file reference could be found.
    #
    def reference_for_path(absolute_path)
      unless Pathname.new(absolute_path).absolute?
        raise ArgumentError, "Paths must be absolute #{absolute_path}"
      end

      refs_by_absolute_path[absolute_path.to_s]
    end

    # Adds a file reference to the Podfile.
    #
    # @param  [#to_s] podfile_path
    #         The path of the Podfile.
    #
    # @return [void] The new file reference.
    #
    def set_podfile(podfile_path)
      if podfile_path
        if podfile
          podfile_ref = podfile
          podfile_ref.set_path(podfile_path)
        else
          podfile_ref = new_file(podfile_path, :project)
        end
        podfile_ref.name = 'Podfile'
        podfile_ref.xc_language_specification_identifier = 'xcode.lang.ruby'
        podfile_ref.last_known_file_type = 'text'
        podfile_ref
      end
    end

    # @return [PBXFileReference] The file reference of the Podfile.
    #
    def podfile
      main_group['Podfile']
    end


    private

    # @!group Private helpers
    #-------------------------------------------------------------------------#

    # Returns the group with the given name, creating it if needed.
    #
    # @param  [String] name
    #         The name of the group.
    #
    # @param  [String, Nil] parent
    #         The parent group. If nil resolves to the main group.
    #
    # @return [PBXGroup] The group.
    #
    def create_group_if_needed(name, parent = nil)
      parent ||= main_group
      parent[name] || parent.new_group(name)
    end

    # @return [Hash{String => PBXFileReference}] The file references grouped
    #         by absolute path.
    #
    attr_reader :refs_by_absolute_path

    # Returns the group for the given specification creating it if needed.
    #
    # @param  [String] spec_name
    #         The full name of the specification.
    #
    # @return [PBXGroup] The group for the spec with the given name.
    #
    def spec_group(spec_name)
      pod_name = Specification.root_name(spec_name)
      group = pod_group(pod_name)
      raise "[Bug] Unable to locate group for Pod named `#{pod_name}`" unless group
      if spec_name != pod_name
        subspecs_names = spec_name.gsub(pod_name + '/', '').split('/')
        subspecs_names.each do |name|
          subspecs_group = create_group_if_needed(SPEC_SUBGROUPS[:subspecs], group)
          group = subspecs_group[name] || subspecs_group.new_group(name)
        end
      end
      group
    end

    #-------------------------------------------------------------------------#

  end
end<|MERGE_RESOLUTION|>--- conflicted
+++ resolved
@@ -15,17 +15,13 @@
     #
     def initialize(path, skip_initialization = false)
       super(path, skip_initialization)
-<<<<<<< HEAD
-=======
-      @support_files_group = new_group('Target Files')
->>>>>>> e5536f14
       @refs_by_absolute_path = {}
     end
 
     # @return [Hash] The names of the specification subgroups by key.
     #
     ROOT_GROUPS = {
-      :support_files    => 'Targets Support Files',
+      :support_files    => 'Target Files',
       :pods             => 'Pods',
       :development_pods => 'Development Pods',
     }
@@ -111,7 +107,6 @@
     # @return [Hash] The names of the specification subgroups by key.
     #
     SPEC_SUBGROUPS = {
-      :source_files             => 'Source Files',
       :resources                => 'Resources',
       :frameworks_and_libraries => 'Frameworks & Libraries',
       :subspecs                 => 'Subspecs',
