--- conflicted
+++ resolved
@@ -21,21 +21,12 @@
       @project.user_build_configurations = @podfile.user_build_configurations
       pods.each do |pod|
         # Add all source files to the project grouped by pod
-<<<<<<< HEAD
         pod.relative_source_files_by_spec.each do |spec, paths|
-          group = @project.add_spec_group(spec.name)
+          parent_group = pod.local? ? @project.local_pods : @project.pods
+          group = @project.add_spec_to_group(pod.name, parent_group)
           paths.each do |path|
             group.files.new('path' => path.to_s)
           end
-=======
-        if pod.local?
-          group = @project.add_local_pod_group(pod.name)
-        else
-          group = @project.add_pod_group(pod.name)
-        end
-        pod.relative_source_files.each do |path|
-          group.files.new('path' => path.to_s)
->>>>>>> fbcb700b
         end
       end
       # Add a group to hold all the target support files
