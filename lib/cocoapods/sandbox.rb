--- conflicted
+++ resolved
@@ -11,14 +11,9 @@
 
     def initialize(path)
       @root = Pathname.new(path)
-<<<<<<< HEAD
-      @header_search_paths = [HEADERS_DIR]
-      @cached_local_pods = {}
-
-=======
       @build_headers = HeadersDirectory.new(self, BUILD_HEADERS_DIR)
       @public_headers = HeadersDirectory.new(self, PUBLIC_HEADERS_DIR)
->>>>>>> be275692
+      @cached_local_pods = {}
       FileUtils.mkdir_p(@root)
     end
 
@@ -30,36 +25,6 @@
       root + "Pods.xcodeproj"
     end
 
-<<<<<<< HEAD
-    def add_header_file(namespace_path, relative_header_path)
-      namespaced_header_path = headers_root + namespace_path
-      namespaced_header_path.mkpath unless File.exist?(namespaced_header_path)
-      source = (root + relative_header_path).relative_path_from(namespaced_header_path)
-      Dir.chdir(namespaced_header_path) { FileUtils.ln_sf(source, relative_header_path.basename)}
-      @header_search_paths << namespaced_header_path.relative_path_from(root)
-      namespaced_header_path + relative_header_path.basename
-    end
-
-    def add_header_files(namespace_path, relative_header_paths)
-      relative_header_paths.map { |path| add_header_file(namespace_path, path) }
-    end
-
-    def header_search_paths
-      @header_search_paths.uniq.map { |path| "${PODS_ROOT}/#{path}" }
-    end
-
-    # Adds an header search path to the sandbox.
-    #
-    # @param path [Pathname] The path tho add.
-    #
-    # @return [void]
-    #
-    def add_header_search_path(path)
-      @header_search_paths << Pathname.new(HEADERS_DIR) + path
-    end
-
-=======
->>>>>>> be275692
     def prepare_for_install
       build_headers.prepare_for_install
       public_headers.prepare_for_install
@@ -116,6 +81,16 @@
       @search_paths.uniq.map { |path| "${PODS_ROOT}/#{path}" }
     end
 
+    # Adds an header search path to the sandbox.
+    #
+    # @param path [Pathname] The path tho add.
+    #
+    # @return [void]
+    #
+    def add_header_search_path(path)
+      @header_search_paths << Pathname.new(HEADERS_DIR) + path
+    end
+
     def prepare_for_install
       root.rmtree if root.exist?
     end
