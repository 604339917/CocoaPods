--- conflicted
+++ resolved
@@ -25,8 +25,7 @@
    f7176f4798d068d233dca5223ae4bd9c8059e830
    $ /usr/bin/git init
    Initialized empty Git repository in ROOT/tmp/install_custom_workspace/Pods/Generated/Sources/Reachability/.git/
-   $ /usr/bin/git remote add origin
-   'CACHES_DIR/GitHub/48f11286750afa2e2eb80564e288f42eed7cbab6'
+   $ /usr/bin/git remote add origin 'CACHES_DIR/GitHub/48f11286750afa2e2eb80564e288f42eed7cbab6'
    $ /usr/bin/git fetch origin tags/v3.1.0 2>&1
    From CACHES_DIR/GitHub/48f11286750afa2e2eb80564e288f42eed7cbab6
     * tag               v3.1.0     -> FETCH_HEAD
@@ -44,49 +43,30 @@
   - Installing libraries
     - Installing target `Pods-SampleApp_1-Reachability` iOS 6.0
       - Adding Build files
-      - Generating public xcconfig file at `Pods/Pods-SampleApp_1-Reachability.xcconfig`
-      - Generating private xcconfig file at `Pods/Pods-SampleApp_1-Reachability-Private.xcconfig`
-      - Generating prefix header at `Pods/Pods-SampleApp_1-Reachability-prefix.pch`
-      - Generating dummy source file at `Pods/Pods-SampleApp_1-Reachability-dummy.m`
+      - Generating public xcconfig file at `Pods/Generated/Pods-SampleApp_1-Reachability.xcconfig`
+      - Generating private xcconfig file at `Pods/Generated/Pods-SampleApp_1-Reachability-Private.xcconfig`
+      - Generating prefix header at `Pods/Generated/Pods-SampleApp_1-Reachability-prefix.pch`
+      - Generating dummy source file at `Pods/Generated/Pods-SampleApp_1-Reachability-dummy.m`
     - Installing target `Pods-SampleApp_2-Reachability` iOS 6.0
       - Adding Build files
-<<<<<<< HEAD
+      - Generating public xcconfig file at `Pods/Generated/Pods-SampleApp_2-Reachability.xcconfig`
+      - Generating private xcconfig file at `Pods/Generated/Pods-SampleApp_2-Reachability-Private.xcconfig`
+      - Generating prefix header at `Pods/Generated/Pods-SampleApp_2-Reachability-prefix.pch`
+      - Generating dummy source file at `Pods/Generated/Pods-SampleApp_2-Reachability-dummy.m`
+    - Installing target `Pods-SampleApp_1` iOS 6.0
       - Generating xcconfig file at `Pods/Generated/Pods-SampleApp_1.xcconfig`
       - Generating target environment header at `Pods/Generated/Pods-SampleApp_1-environment.h`
-      - Generating prefix header at `Pods/Generated/Pods-SampleApp_1-prefix.pch`
       - Generating copy resources script at `Pods/Generated/Pods-SampleApp_1-resources.sh`
       - Generating acknowledgements at `Pods/Generated/Pods-SampleApp_1-acknowledgements.plist`
       - Generating acknowledgements at `Pods/Generated/Pods-SampleApp_1-acknowledgements.markdown`
       - Generating dummy source file at `Pods/Generated/Pods-SampleApp_1-dummy.m`
     - Installing target `Pods-SampleApp_2` iOS 6.0
-      - Adding Build files
       - Generating xcconfig file at `Pods/Generated/Pods-SampleApp_2.xcconfig`
       - Generating target environment header at `Pods/Generated/Pods-SampleApp_2-environment.h`
-      - Generating prefix header at `Pods/Generated/Pods-SampleApp_2-prefix.pch`
       - Generating copy resources script at `Pods/Generated/Pods-SampleApp_2-resources.sh`
       - Generating acknowledgements at `Pods/Generated/Pods-SampleApp_2-acknowledgements.plist`
       - Generating acknowledgements at `Pods/Generated/Pods-SampleApp_2-acknowledgements.markdown`
       - Generating dummy source file at `Pods/Generated/Pods-SampleApp_2-dummy.m`
-=======
-      - Generating public xcconfig file at `Pods/Pods-SampleApp_2-Reachability.xcconfig`
-      - Generating private xcconfig file at `Pods/Pods-SampleApp_2-Reachability-Private.xcconfig`
-      - Generating prefix header at `Pods/Pods-SampleApp_2-Reachability-prefix.pch`
-      - Generating dummy source file at `Pods/Pods-SampleApp_2-Reachability-dummy.m`
-    - Installing target `Pods-SampleApp_1` iOS 6.0
-      - Generating xcconfig file at `Pods/Pods-SampleApp_1.xcconfig`
-      - Generating target environment header at `Pods/Pods-SampleApp_1-environment.h`
-      - Generating copy resources script at `Pods/Pods-SampleApp_1-resources.sh`
-      - Generating acknowledgements at `Pods/Pods-SampleApp_1-acknowledgements.plist`
-      - Generating acknowledgements at `Pods/Pods-SampleApp_1-acknowledgements.markdown`
-      - Generating dummy source file at `Pods/Pods-SampleApp_1-dummy.m`
-    - Installing target `Pods-SampleApp_2` iOS 6.0
-      - Generating xcconfig file at `Pods/Pods-SampleApp_2.xcconfig`
-      - Generating target environment header at `Pods/Pods-SampleApp_2-environment.h`
-      - Generating copy resources script at `Pods/Pods-SampleApp_2-resources.sh`
-      - Generating acknowledgements at `Pods/Pods-SampleApp_2-acknowledgements.plist`
-      - Generating acknowledgements at `Pods/Pods-SampleApp_2-acknowledgements.markdown`
-      - Generating dummy source file at `Pods/Pods-SampleApp_2-dummy.m`
->>>>>>> 2fa29fb1
   - Running post install hooks
   - Writing Xcode project file to `Pods/Generated/Pods.xcodeproj`
   - Writing Lockfile in `Podfile.lock`
