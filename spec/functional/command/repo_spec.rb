--- conflicted
+++ resolved
@@ -1,21 +1,5 @@
 require File.expand_path('../../../spec_helper', __FILE__)
 
-<<<<<<< HEAD
-describe "Pod::Command::Repo" do
-
-  before do
-    config.repos_dir = SpecHelper.tmp_repos_path
-  end
-
-  describe "In general" do
-  extend SpecHelper::TemporaryDirectory
-  extend SpecHelper::TemporaryRepos
-
-    it "adds a spec-repo" do
-      run_command('repo', 'add', 'private', fixture('spec-repos/master'))
-      git_config('private', 'remote.origin.url').should == fixture('spec-repos/master').to_s
-    end
-=======
 module Pod
   describe Command::Repo do
     describe "In general" do
@@ -39,15 +23,9 @@
         end
         lambda { command('repo', 'update').run }.should.not.raise
       end
->>>>>>> 75f7c742
 
       it "lints a repository" do
         lambda { run_command('repo', 'lint',  temporary_directory.to_s) }.should.not.raise
-      end
-
-      it "complains for wrong parameters" do
-        lambda { run_command('repo', 'add') }.should.raise Informative
-        lambda { run_command('repo', 'add', 'NAME') }.should.raise Informative
       end
 
       it "adds a spec-repo" do
@@ -78,16 +56,10 @@
       end
     end
 
-<<<<<<< HEAD
-  describe "Concerning a repo support" do
-  extend SpecHelper::TemporaryDirectory
-  extend SpecHelper::TemporaryRepos
-=======
     describe "CocoaPods version" do
       extend SpecHelper::Command
       extend SpecHelper::TemporaryDirectory
       extend SpecHelper::TemporaryRepos
->>>>>>> 75f7c742
 
       require 'yaml'
 
